--- conflicted
+++ resolved
@@ -196,21 +196,14 @@
                                                  .1
                                                  .as_local()));
 
-<<<<<<< HEAD
-            let u = self.nodes[self.nut.unwrap().1.as_local()]
-                .borrow_mut()
-                .inner
-                .on_input(src, u.into(), &self.nodes, &self.states)
-                .unwrap();
-=======
             let u = self.nodes[self.nut
                 .unwrap()
                 .1
                 .as_local()]
                     .borrow_mut()
                     .inner
-                    .on_input(src, u.into(), &self.nodes, &self.states);
->>>>>>> 22b2594b
+                    .on_input(src, u.into(), &self.nodes, &self.states)
+                    .unwrap();
 
             if !remember ||
                !self.states.contains_key(self.nut
