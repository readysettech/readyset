--- conflicted
+++ resolved
@@ -60,9 +60,8 @@
             let mut f = self.filter.iter();
             r.iter().all(|d| {
                 // check if this filter matches
-<<<<<<< HEAD
-                let fi = f.next()
-                    .expect("should have as many filters as there are columns in ancestor");
+                let fi =
+                    f.next().expect("should have as many filters as there are columns in ancestor");
                 if let Some((ref op, ref f)) = *fi {
                     match *op {
                         Operator::Equal => d == f,
@@ -73,12 +72,6 @@
                         Operator::LessOrEqual => d <= f,
                         _ => unimplemented!(),
                     }
-=======
-                let fi =
-                    f.next().expect("should have as many filters as there are columns in ancestor");
-                if let Some(ref f) = *fi {
-                    f == d
->>>>>>> 00809e26
                 } else {
                     // everything matches no condition
                     true
@@ -106,17 +99,11 @@
                     .iter()
                     .enumerate()
                     .filter_map(|(i, ref e)| match e.as_ref() {
-<<<<<<< HEAD
-                        Some(&(ref op, ref x)) => {
-                            Some(format!("f{} {} {}", i, escape(&format!("{}", op)), x))
-                        }
-                        None => None,
-                    })
-=======
-                                    Some(ref x) => Some(format!("{}={}", i, x)),
+                                    Some(&(ref op, ref x)) => {
+                                        Some(format!("f{} {} {}", i, escape(&format!("{}", op)), x))
+                                    }
                                     None => None,
                                 })
->>>>>>> 00809e26
                     .collect::<Vec<_>>()
                     .as_slice()
                     .join(", "))
