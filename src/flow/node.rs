--- conflicted
+++ resolved
@@ -58,11 +58,7 @@
         self.state.clone().map(|arc| {
                                    Box::new(move |q: &DataType| -> Result<Datas, ()> {
                                                 arc.find_and(q, |rs| {
-<<<<<<< HEAD
-                        rs.into_iter().map(|v| (&**v).clone()).collect::<Vec<_>>()
-=======
                         rs.into_iter().map(|v| (&**v).clone()).collect()
->>>>>>> de1f88c3
                     })
                                                     .map(|r| r.0.unwrap_or_else(Vec::new))
                                             }) as Box<_>
