--- conflicted
+++ resolved
@@ -14,11 +14,8 @@
 use flow::keys;
 use flow::payload::Packet;
 use flow::migrate::materialization::Tag;
-<<<<<<< HEAD
+use flow::prelude::*;
 use flow::hook;
-=======
-use flow::prelude::*;
->>>>>>> 48d3ee27
 
 use backlog;
 
@@ -59,7 +56,6 @@
         (&self)
          -> Option<Box<Fn(&DataType) -> Result<Vec<Vec<DataType>>, ()> + Send + Sync>> {
         self.state.clone().map(|arc| {
-<<<<<<< HEAD
             Box::new(move |q: &DataType| -> Result<Datas, ()> {
                          arc.find_and(q, |rs| {
                         rs.into_iter().map(|v| (&**v).clone()).collect::<Vec<_>>()
@@ -67,15 +63,6 @@
                              .map(|r| r.0)
                      }) as Box<_>
         })
-=======
-                                   Box::new(move |q: &DataType| -> Result<Datas, ()> {
-                                                arc.find_and(q, |rs| {
-                        rs.into_iter().map(|v| (&**v).clone()).collect::<Vec<_>>()
-                    })
-                                                    .map(|r| r.0)
-                                            }) as Box<_>
-                               })
->>>>>>> 48d3ee27
     }
 
     pub fn key(&self) -> Result<usize, String> {
@@ -163,62 +150,6 @@
                         index: NodeIndex)
                         -> Vec<(NodeIndex, Option<usize>)> {
 
-<<<<<<< HEAD
-        fn base_parents(graph: &petgraph::Graph<Node, Edge>,
-                        index: NodeIndex)
-                        -> Vec<(NodeIndex, Option<usize>)> {
-            if let Type::Internal(ref i) = *graph[index] {
-                if i.is_base() {
-                    return vec![(index, None)];
-                }
-            }
-            graph.neighbors_directed(index, petgraph::EdgeDirection::Incoming)
-                .flat_map(|n| base_parents(graph, n))
-                .collect()
-        }
-
-        let parents: Vec<_> = graph.neighbors_directed(index, petgraph::EdgeDirection::Incoming)
-            .collect();
-
-        match *self {
-            Type::Ingress |
-            Type::Reader(..) |
-            Type::Hook(..) |
-            Type::Egress { .. } => {
-                assert_eq!(parents.len(), 1);
-                graph[parents[0]].base_columns(column, graph, parents[0])
-            }
-            Type::Internal(ref i) => {
-                if i.is_base() {
-                    vec![(index, Some(column))]
-                } else {
-                    i.parent_columns(column)
-                        .into_iter()
-                        .flat_map(|(n, c)| {
-                            let n = if n.is_global() {
-                                *n.as_global()
-                            } else {
-                                // Find the parent with node address matching the result from
-                                // parent_columns.
-                                *parents.iter()
-                                     .find(|p| match graph[**p].addr {
-                                               Some(a) if a == n => true,
-                                               _ => false,
-                                           })
-                                     .unwrap()
-                            };
-
-                            match c {
-                                Some(c) => graph[n].base_columns(c, graph, n),
-                                None => base_parents(graph, n),
-                            }
-                        })
-                        .collect()
-                }
-            }
-            Type::Source => unreachable!(),
-        }
-=======
         keys::provenance_of(graph, index, column, |_, _| None)
             .into_iter()
             .map(|path| {
@@ -226,7 +157,6 @@
                      path.into_iter().last().unwrap()
                  })
             .collect()
->>>>>>> 48d3ee27
     }
 }
 
