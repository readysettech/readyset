use nom_sql::Table;
use sql::query_graph::QueryGraph;

use std::vec::Vec;
use std::collections::HashMap;

use sql::reuse::join_order::reorder_joins;
use sql::security::UniverseId;

mod finkelstein;
mod relaxed;
mod full;
mod helpers;
mod join_order;

#[derive(Clone, Debug)]
pub enum ReuseType {
    DirectExtension,
    PrefixReuse,
    #[allow(dead_code)] BackjoinRequired(Vec<Table>),
}

#[derive(Clone, Debug, PartialEq)]
#[allow(missing_docs)]
pub enum ReuseConfigType {
    Finkelstein,
    Relaxed,
    Full,
    NoReuse,
}

pub struct ReuseConfig {
    config: ReuseConfigType,
}

impl ReuseConfig {
    pub fn reuse_candidates<'a>(
        &self,
        qg: &mut QueryGraph,
<<<<<<< HEAD
        query_graphs: &'a HashMap<u64, QueryGraph>,
    ) -> Vec<(ReuseType, &'a QueryGraph, u64)> {
=======
        query_graphs: &'a HashMap<u64, (QueryGraph, MirQuery)>,
    ) -> Vec<(ReuseType, (u64, &'a QueryGraph))> {
>>>>>>> 84e01c70
        let reuse_candidates = match self.config {
            ReuseConfigType::Finkelstein => {
                finkelstein::Finkelstein::reuse_candidates(qg, query_graphs)
            }
            ReuseConfigType::Relaxed => relaxed::Relaxed::reuse_candidates(qg, query_graphs),
            ReuseConfigType::Full => full::Full::reuse_candidates(qg, query_graphs),
            _ => unreachable!(),
        };
        self.reorder_joins(qg, &reuse_candidates);

        reuse_candidates
    }

    pub fn reorder_joins(
        &self,
        qg: &mut QueryGraph,
<<<<<<< HEAD
        reuse_candidates: &Vec<(ReuseType, &QueryGraph, u64)>,
=======
        reuse_candidates: &Vec<(ReuseType, (u64, &QueryGraph))>,
>>>>>>> 84e01c70
    ) {
        reorder_joins(qg, reuse_candidates);
    }

    // Return which universes are available for reuse opportunities
    pub fn reuse_universes(&self, universe: UniverseId) -> Vec<UniverseId> {
        if universe == "global".into() {
            vec![universe.clone()]
        } else {
            vec!["global".into(), universe.clone()]
        }
    }

    pub fn new(reuse_type: ReuseConfigType) -> ReuseConfig {
        match reuse_type {
            ReuseConfigType::Finkelstein => ReuseConfig::finkelstein(),
            ReuseConfigType::Relaxed => ReuseConfig::relaxed(),
            ReuseConfigType::Full => ReuseConfig::full(),
            _ => unreachable!(),
        }
    }

    pub fn full() -> ReuseConfig {
        ReuseConfig {
            config: ReuseConfigType::Full,
        }
    }

    pub fn finkelstein() -> ReuseConfig {
        ReuseConfig {
            config: ReuseConfigType::Finkelstein,
        }
    }

    pub fn relaxed() -> ReuseConfig {
        ReuseConfig {
            config: ReuseConfigType::Relaxed,
        }
    }
}

pub trait ReuseConfiguration {
    fn reuse_candidates<'a>(
        qg: &QueryGraph,
<<<<<<< HEAD
        query_graphs: &'a HashMap<u64, QueryGraph>,
    ) -> Vec<(ReuseType, &'a QueryGraph, u64)>;
=======
        query_graphs: &'a HashMap<u64, (QueryGraph, MirQuery)>,
    ) -> Vec<(ReuseType, (u64, &'a QueryGraph))>;
>>>>>>> 84e01c70
}<|MERGE_RESOLUTION|>--- conflicted
+++ resolved
@@ -37,13 +37,8 @@
     pub fn reuse_candidates<'a>(
         &self,
         qg: &mut QueryGraph,
-<<<<<<< HEAD
-        query_graphs: &'a HashMap<u64, QueryGraph>,
-    ) -> Vec<(ReuseType, &'a QueryGraph, u64)> {
-=======
         query_graphs: &'a HashMap<u64, (QueryGraph, MirQuery)>,
     ) -> Vec<(ReuseType, (u64, &'a QueryGraph))> {
->>>>>>> 84e01c70
         let reuse_candidates = match self.config {
             ReuseConfigType::Finkelstein => {
                 finkelstein::Finkelstein::reuse_candidates(qg, query_graphs)
@@ -60,11 +55,7 @@
     pub fn reorder_joins(
         &self,
         qg: &mut QueryGraph,
-<<<<<<< HEAD
-        reuse_candidates: &Vec<(ReuseType, &QueryGraph, u64)>,
-=======
         reuse_candidates: &Vec<(ReuseType, (u64, &QueryGraph))>,
->>>>>>> 84e01c70
     ) {
         reorder_joins(qg, reuse_candidates);
     }
@@ -109,11 +100,6 @@
 pub trait ReuseConfiguration {
     fn reuse_candidates<'a>(
         qg: &QueryGraph,
-<<<<<<< HEAD
-        query_graphs: &'a HashMap<u64, QueryGraph>,
-    ) -> Vec<(ReuseType, &'a QueryGraph, u64)>;
-=======
         query_graphs: &'a HashMap<u64, (QueryGraph, MirQuery)>,
     ) -> Vec<(ReuseType, (u64, &'a QueryGraph))>;
->>>>>>> 84e01c70
 }