--- conflicted
+++ resolved
@@ -567,16 +567,8 @@
             "Reused {} nodes for {}", num_reused_nodes, query_name
         );
 
-<<<<<<< HEAD
-        // We made a new query, so store the query graph and the corresponding leaf MIR node
-        let qg_hash = qg.signature().hash;
-        self.query_graphs.insert(qg_hash, qg);
-        self.mir_queries
-            .insert((qg_hash, universe), post_reuse_opt_mir);
-=======
         // register local state
         self.register_query(query_name, Some(qg), &post_reuse_opt_mir);
->>>>>>> 245f9de8
 
         qfp
     }
