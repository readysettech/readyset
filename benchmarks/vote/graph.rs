use distributary::{Aggregation, Base, Blender, Join, JoinType, NodeIndex, PersistenceParameters};
use distributary;

use std::sync::{Arc, Mutex};

pub struct Graph {
    setup: Setup,
    pub vote: NodeIndex,
    pub article: NodeIndex,
    pub vc: NodeIndex,
    pub end: NodeIndex,
    pub graph: Arc<Mutex<Blender>>,
}

<<<<<<< HEAD
pub fn make(
    blender: Arc<Mutex<Blender>>,
    log: bool,
    transactions: bool,
    sharded: bool,
    persistence_params: PersistenceParameters,
) -> Graph {
    let (article, vote, vc, end) = {
        // set up graph
        let mut g = blender.lock().unwrap();
=======
pub struct Setup {
    pub log: bool,
    pub transactions: bool,
    pub stupid: bool,
    pub partial: bool,
    pub sharding: bool,
}

impl Default for Setup {
    fn default() -> Self {
        Setup {
            log: false,
            transactions: false,
            stupid: false,
            partial: true,
            sharding: true,
        }
    }
}

impl Setup {
    #[allow(dead_code)]
    pub fn with_logging(mut self) -> Self {
        self.log = true;
        self
    }

    #[allow(dead_code)]
    pub fn with_transactions(mut self) -> Self {
        self.transactions = true;
        self
    }

    #[allow(dead_code)]
    pub fn with_stupidity(mut self) -> Self {
        self.stupid = true;
        self
    }

    #[allow(dead_code)]
    pub fn without_partial(mut self) -> Self {
        self.partial = false;
        self
    }

    #[allow(dead_code)]
    pub fn without_sharding(mut self) -> Self {
        self.sharding = false;
        self
    }
}

pub fn make(s: Setup, persistence_params: PersistenceParameters) -> Graph {
    // set up graph
    let mut g = Blender::new();
    if s.log {
        g.log_with(distributary::logger_pls());
    }
    if !s.partial {
        g.disable_partial();
    }
    if !s.sharding {
        g.disable_sharding();
    }
>>>>>>> 63faa748

        if log {
            g.log_with(distributary::logger_pls());
        }

        g.with_persistence_options(persistence_params);
        if !sharded {
            g.disable_sharding();
        }

        // migrate
        let mut mig = g.start_migration();

        // add article base node
        let article = if s.transactions {
            mig.add_transactional_base("article", &["id", "title"], Base::default())
        } else {
            mig.add_ingredient("article", &["id", "title"], Base::default())
        };

        // add vote base table
        let vote = if s.transactions {
            mig.add_transactional_base("vote", &["user", "id"], Base::default().with_key(vec![1]))
        } else {
            mig.add_ingredient("vote", &["user", "id"], Base::default().with_key(vec![1]))
        };

        // add vote count
        let vc = mig.add_ingredient(
            "votecount",
            &["id", "votes"],
            Aggregation::COUNT.over(vote, 0, &[1]),
        );

        // add final join using first field from article and first from vc
        use distributary::JoinSource::*;
        let j = Join::new(article, vc, JoinType::Left, vec![B(0, 0), L(1), R(1)]);
        let end = mig.add_ingredient("awvc", &["id", "title", "votes"], j);

        mig.maintain(end, 0);

        // start processing
        mig.commit();
        (article, vote, vc, end)
    };

    Graph {
        vote: vote.into(),
        article: article.into(),
        vc: vc.into(),
        end: end.into(),
<<<<<<< HEAD
        graph: blender,
=======
        setup: s,
        graph: g,
>>>>>>> 63faa748
    }
}

impl Graph {
    #[allow(dead_code)]
    pub fn transition(&mut self) -> (NodeIndex, NodeIndex) {
        use distributary::{Aggregation, Base, Join, JoinType, Project, Union};
        use std::collections::HashMap;

        // get all the ids since migration will borrow self
        let vc = self.vc;
        let vote = self.vote;
        let article = self.article;

        // migrate
        let mut g = self.graph.lock().unwrap();
        let mut mig = g.start_migration();

        // add new "ratings" base table
        let b = Base::default().with_key(vec![1]);
        let rating = if self.setup.transactions {
            mig.add_transactional_base("rating", &["user", "id", "stars"], b)
        } else {
            mig.add_ingredient("rating", &["user", "id", "stars"], b)
        };

        let total = if self.setup.stupid {
            // project on 1 to votes
            let upgrade = mig.add_ingredient(
                "upvote",
                &["id", "one"],
                Project::new(vote, &[1], Some(vec![1.into()])),
            );

            // take a union of votes and ratings
            let mut emits = HashMap::new();
            emits.insert(rating, vec![1, 2]);
            emits.insert(upgrade, vec![0, 1]);
            let u = Union::new(emits);
            let both = mig.add_ingredient("both", &["id", "value"], u);

            // add sum of combined ratings
            mig.add_ingredient(
                "total",
                &["id", "total"],
                Aggregation::SUM.over(both, 1, &[0]),
            )
        } else {
            // add sum of ratings
            let rs = mig.add_ingredient(
                "rsum",
                &["id", "total"],
                Aggregation::SUM.over(rating, 2, &[1]),
            );

            // take a union of vote count and rsum
            let mut emits = HashMap::new();
            emits.insert(rs, vec![0, 1]);
            emits.insert(vc, vec![0, 1]);
            let u = Union::new(emits);
            let both = mig.add_ingredient("both", &["id", "value"], u);

            // sum them by article id
            mig.add_ingredient(
                "total",
                &["id", "total"],
                Aggregation::SUM.over(both, 1, &[0]),
            )
        };

        // finally, produce end result
        use distributary::JoinSource::*;
        let j = Join::new(article, total, JoinType::Left, vec![B(0, 0), L(1), R(1)]);
        let newend = mig.add_ingredient("awr", &["id", "title", "score"], j);
        mig.maintain(newend, 0);

        // start processing
        mig.commit();
        (rating, newend)
    }
}<|MERGE_RESOLUTION|>--- conflicted
+++ resolved
@@ -12,18 +12,6 @@
     pub graph: Arc<Mutex<Blender>>,
 }
 
-<<<<<<< HEAD
-pub fn make(
-    blender: Arc<Mutex<Blender>>,
-    log: bool,
-    transactions: bool,
-    sharded: bool,
-    persistence_params: PersistenceParameters,
-) -> Graph {
-    let (article, vote, vc, end) = {
-        // set up graph
-        let mut g = blender.lock().unwrap();
-=======
 pub struct Setup {
     pub log: bool,
     pub transactions: bool,
@@ -76,28 +64,25 @@
     }
 }
 
-pub fn make(s: Setup, persistence_params: PersistenceParameters) -> Graph {
-    // set up graph
-    let mut g = Blender::new();
-    if s.log {
-        g.log_with(distributary::logger_pls());
-    }
-    if !s.partial {
-        g.disable_partial();
-    }
-    if !s.sharding {
-        g.disable_sharding();
-    }
->>>>>>> 63faa748
-
-        if log {
+pub fn make(
+    blender: Arc<Mutex<Blender>>,
+    s: Setup,
+    persistence_params: PersistenceParameters,
+) -> Graph {
+    let (article, vote, vc, end) = {
+        // set up graph
+        let mut g = blender.lock().unwrap();
+        if s.log {
             g.log_with(distributary::logger_pls());
         }
+        if !s.partial {
+            g.disable_partial();
+        }
+        if !s.sharding {
+            g.disable_sharding();
+        }
 
         g.with_persistence_options(persistence_params);
-        if !sharded {
-            g.disable_sharding();
-        }
 
         // migrate
         let mut mig = g.start_migration();
@@ -140,12 +125,8 @@
         article: article.into(),
         vc: vc.into(),
         end: end.into(),
-<<<<<<< HEAD
         graph: blender,
-=======
         setup: s,
-        graph: g,
->>>>>>> 63faa748
     }
 }
 
