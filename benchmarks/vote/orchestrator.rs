--- conflicted
+++ resolved
@@ -757,12 +757,8 @@
                             let tid = stdout
                                 .lines()
                                 .next()
-<<<<<<< HEAD
-                                .and_then(|line| line.parse::<usize>().ok()).unwrap();
-=======
                                 .and_then(|line| line.parse::<usize>().ok())
                                 .unwrap();
->>>>>>> 9e42b613
                             let tid = format!("{}", tid);
 
                             // -5 so that we don't measure the tail end
