--- conflicted
+++ resolved
@@ -23,15 +23,9 @@
 hostname = "0.3"
 hyper = { version = "0.13.0", features = [ "stream" ] }
 mio = "0.6.9"
-<<<<<<< HEAD
-nom = "^4.0.0"
+nom = "4.0.0"
 nom-sql = "0.0.10"
-petgraph = { version = "0.4.11", features = ["serde-1"] }
-=======
-nom = "4.0.0"
-nom-sql = "0.0.9"
 petgraph = { version = "0.5", features = ["serde-1"] }
->>>>>>> 64693479
 rand = "0.7.0"
 serde_derive = "1.0.8"
 serde_json = "1.0.2"
